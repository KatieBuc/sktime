# -*- coding: utf-8 -*-
"""Testing utility for easy generation of conditional fixtures in pytest_generate_tests.

Exports create_conditional_fixtures_and_names utility
"""

__author__ = ["fkiraly"]

__all__ = ["create_conditional_fixtures_and_names"]

from copy import deepcopy
from itertools import starmap, tee
from typing import Callable, Dict, List

import numpy as np


class FixtureGenerationError(Exception):
    """Raised when a fixture fails to generate."""

    def __init__(self, fixture_name="", err=None):
        self.fixture_name = fixture_name
        super().__init__(f"fixture {fixture_name} failed to generate. {err}")


def create_conditional_fixtures_and_names(
    test_name: str,
    fixture_vars: List[str],
    generator_dict: Dict[str, Callable],
    fixture_sequence: List[str] = None,
    raise_exceptions: bool = False,
):
    """Create conditional fixtures for pytest_generate_tests.

    Creates arguments for pytest.fixture.parameterize,
        using conditional fixture generation functions in generator_dict.

    Example: we want to loop over two fixture variables, "number" and "multiples"
        "number" are integers from 1 to 10,
        "multiples" are multiples of "number" up to "number"-squared
        we then write a generator_dict with two entries
        generator_dict["number"] is a function (test_name, **kwargs) -> list
            that returns [1, 2, ..., 10]
        generator_dict["multiples"] is a function (test_name, number, **kwargs) -> list
            that returns [number, 2* number, ..., number*number]

    This function automatically creates the inputs for pytest.mark.parameterize
        fixture_param_str = "number,multiples"
        fixture_prod = [(1, 1), (2, 2), (2, 4), (3, 3), (3, 6), ...]
        fixture_names = ["1-1", "2-2", "2-4", "3-3", "3-6", ...]

    Parameters
    ----------
    test_name : str, name of the test, from pytest_generate_tests
    fixture_vars : list of str
        fixture variable names used in parameterization of tests
    generator_dict : dict of generator functions
        keys are possible str in fixture_vars, expected signature is
            (test_name: str, **kwargs) -> fixtures: Listof[object], or
                (returning only fixtures)
            (test_name: str, **kwargs) -> fixtures, fixture_names: Listof[object]
                (returning fixture names as well as fixtures)
        generator_dict[my_variable] can take arguments with names
            in fixture_sequence to the left of my_variable
            it should return a list of fixtures for my_variable
            under the assumption that arguments have given values
    fixture_sequence : list of str, optional, default = None
        used in prioritizing conditional generators, sequentially (see above)
    raise_exceptions : bool, optional, default = False
        whether fixture generation errors or other Exceptions are raised
        if False, exceptions are returned instead of fixtures

    Returns
    -------
    fixture_param_str : str, string to use in pytest.fixture.parameterize
        this is strings in "fixture_vars" concatenated, separated by ","
    fixture_prod : list of tuples, fixtures to use in pytest.fixture.parameterize
        fixture tuples, generated according to the following conditional rule:
            let fixture_vars = [fixture_var1, fixture_var2, ..., fixture_varN]
            all fixtures are obtained as following:
                for i in 1 to N
                    pick fixture[i] any element of generator_dict[fixture_vari](
                        test_name,
                        fixture_var1 = fixture[1], ...,
                        fixture_var(i-1) = fixture[i-1],
                    )
            return (fixture[1], fixture[2], ..., fixture[N])
    fixture_names : list of str, fixture ids to use in pytest.fixture.parameterize
        fixture names, generated according to the following conditional rule:
            let fixture_vars = [fixture_var1, fixture_var2, ..., fixture_varN]
            all fixtures names are obtained as following:
                for i in 1 to N
                    pick fixture_str_pt[i] any element of generator_dict[fixture_vari](
                        test_name,
                        fixture_var1 = fixture[1], ...,
                        fixture_var(i-1) = fixture[i-1],
                    ), second return is exists; otherwise str(first return)
            return "fixture_str_pt[1]-fixture_str_pt[2]-...-fixture_str_pt[N]"
        fixture names correspond to fixtures with the same indices at picks (from lists)
    """
    fixture_vars = _check_list_of_str(fixture_vars, name="fixture_vars")
    fixture_vars = [var for var in fixture_vars if var in generator_dict.keys()]

    # order fixture_vars according to fixture_sequence if provided
    if fixture_sequence is not None:
        fixture_sequence = _check_list_of_str(fixture_sequence, name="fixture_sequence")
        ordered_fixture_vars = []
        for fixture_var_name in fixture_sequence:
            if fixture_var_name in fixture_vars:
                ordered_fixture_vars += [fixture_var_name]
        fixture_vars = ordered_fixture_vars

    def get_fixtures(fixture_var, **kwargs):
        """Call fixture generator from generator_dict, return fixture list.

        Light wrapper around calls to generator_dict[key] functions that generate
            conditional fixtures. get_fixtures adds default string names to the return
            if generator_dict[key] does not return them.

        Parameters
        ----------
        fixture_var : str, name of fixture variable
        kwargs : key-value pairs, keys = names of previous fixture variables
        test_name : str, from local scope
            name of test for which fixtures are generated

        Returns
        -------
        fixture_prod : list of objects or one-element list with FixtureGenerationError
            fixtures for fixture_var for test_name, conditional on fixtures in kwargs
            if call to generator_dict[fixture_var] fails, returns list with error
        fixture_names : list of string, same length as fixture_prod
            i-th element is a string name for i-th element of fixture_prod
            if 2nd arg is returned by generator_dict, then 1:1 copy of that argument
            if no 2nd arg is returned by generator_dict, then str(fixture_prod[i])
            if fixture_prod is list with error, then string is Error:fixture_var
        """
        try:
            res = generator_dict[fixture_var](test_name, **kwargs)
            if isinstance(res, tuple) and len(res) == 2:
                fixture_prod = res[0]
                fixture_names = res[1]
            elif isinstance(res, list):
                fixture_prod = res
                fixture_names = [str(x) for x in res]
<<<<<<< HEAD
        except Exception as err:
            error = FixtureGenerationError(fixture_name=fixture_var, err=err)
            if raise_exceptions:
                raise error
=======
            else:
                fixture_prod = starmap(lambda x, y: x, res)
                fixture_names = starmap(lambda x, y: y, res)
        except Exception:
            error = FixtureGenerationError(fixture_name=fixture_var)
>>>>>>> 2c06924c
            fixture_prod = [error]
            fixture_names = [f"Error:{fixture_var}"]

        return fixture_prod, fixture_names

    def one_fixture_prod(
        fixture_prod,
        old_fixture_vars,
        fixture_var: List[str],
    ):

        for fixture, fixture_name in fixture_prod:
            if len(old_fixture_vars) == 0:
                kwargs = dict()
            else:
                kwargs = dict(zip(old_fixture_vars, fixture))

            new_fixtures, new_fixture_names = get_fixtures(fixture_var, **kwargs)
            for new_fixture, new_fixture_name in zip(new_fixtures, new_fixture_names):
                prod_fixture = deepcopy(fixture) + (deepcopy(new_fixture),)
                prod_name = fixture_name + [new_fixture_name]
                yield prod_fixture, prod_name

    fixture_prods_and_names = [((), [])]

    # we loop over fixture_vars, incrementally going through conditionals
    for i, fixture_var in enumerate(fixture_vars):
        old_fixture_vars = fixture_vars[0:i]
        fixture_prods_and_names = one_fixture_prod(
            fixture_prods_and_names, old_fixture_vars, fixture_var
        )

    def make_fixture_prod(fixture_prod, fixture_name):
        # we need to remove the tuple bracket from singleton
        #   in pytest convention, only multiple variables (2 or more) are tuples
        return _remove_single(fixture_prod)

    def make_fixture_name(fixture_prod, fixture_name):
        name = [x for x in fixture_name if x != ""]
        return "-".join(name)

    fixture_prods_and_names1, fixture_prods_and_names2 = tee(fixture_prods_and_names)

    # apply selection and final modifications to fixture tuples and names
    fixture_prod = starmap(make_fixture_prod, fixture_prods_and_names1)
    fixture_names = starmap(make_fixture_name, fixture_prods_and_names2)

    # in pytest convention, variable strings are separated by comma
    fixture_param_str = ",".join(fixture_vars)

    return fixture_param_str, fixture_prod, fixture_names


def _check_list_of_str(obj, name="obj"):
    """Check whether obj is a list of str.

    Parameters
    ----------
    obj : any object, check whether is list of str
    name : str, default="obj", name of obj to display in error message

    Returns
    -------
    obj, unaltered

    Raises
    ------
    TypeError if obj is not list of str
    """
    if not isinstance(obj, list) or not np.all(isinstance(x, str) for x in obj):
        raise TypeError(f"{name} must be a list of str")
    return obj


def _remove_single(x):
    """Remove tuple wrapping from singleton.

    Parameters
    ----------
    x : tuple

    Returns
    -------
    x[0] if x is a singleton, otherwise x
    """
    if len(x) == 1:
        return x[0]
    else:
        return x<|MERGE_RESOLUTION|>--- conflicted
+++ resolved
@@ -143,18 +143,13 @@
             elif isinstance(res, list):
                 fixture_prod = res
                 fixture_names = [str(x) for x in res]
-<<<<<<< HEAD
+            else:
+                fixture_prod = starmap(lambda x, y: x, res)
+                fixture_names = starmap(lambda x, y: y, res)
         except Exception as err:
             error = FixtureGenerationError(fixture_name=fixture_var, err=err)
             if raise_exceptions:
                 raise error
-=======
-            else:
-                fixture_prod = starmap(lambda x, y: x, res)
-                fixture_names = starmap(lambda x, y: y, res)
-        except Exception:
-            error = FixtureGenerationError(fixture_name=fixture_var)
->>>>>>> 2c06924c
             fixture_prod = [error]
             fixture_names = [f"Error:{fixture_var}"]
 
