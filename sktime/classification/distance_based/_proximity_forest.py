# -*- coding: utf-8 -*-
"""Proximity Forest time series classifier.

A decision tree forest which uses distance measures to partition data.
"""

__author__ = ["goastler"]
__all__ = ["ProximityForest", "ProximityStump", "ProximityTree"]

import numpy as np
import pandas as pd
from joblib import Parallel, delayed
from scipy import stats
from sklearn.preprocessing import normalize
from sklearn.utils import check_random_state

from sktime.classification.base import BaseClassifier
from sktime.datatypes._panel._convert import from_nested_to_2d_array
from sktime.distances import (
    dtw_distance,
    erp_distance,
    lcss_distance,
    msm_distance,
    wdtw_distance,
)
from sktime.transformations.base import _PanelToPanelTransformer
from sktime.transformations.panel.summarize import DerivativeSlopeTransformer

# todo unit tests / sort out current unit tests
# todo logging package rather than print to screen
# todo get params avoid func pointer - use name
# todo set params use func name or func pointer
# todo constructor accept str name func / pointer
# todo duck-type functions


class _CachedTransformer(_PanelToPanelTransformer):
    """Transformer container.

    Transforms data and adds the transformed version to a cache. If the
    transformation is called again on already seen data the data is
    fetched from the cache rather than performing the expensive transformation.

    Parameters
    ----------
    transformer: the transformer to transform uncached data

    Attributes
    ----------
    cache       : location to store transforms seen before for fast look up

    """

    _required_parameters = ["transformer"]

    def __init__(self, transformer):
        self.cache = {}
        self.transformer = transformer
        super(_CachedTransformer, self).__init__()

    def clear(self):
        """Clear the cache."""
        self.cache = {}

    def transform(self, X, y=None):
        """Fit transformer, creating a cache for transformation.

        Parameters
        ----------
        X : pandas DataFrame of shape [n_instances, n_features]
            Input data
        y : pandas Series, shape (n_instances), optional
            Targets for supervised learning.

        Returns
        -------
        cached_instances.
        """
        # for each instance, get transformed instance from cache or
        # transform and add to cache
        cached_instances = {}
        uncached_indices = []
        for index in X.index.values:
            try:
                cached_instances[index] = self.cache[index]
            except Exception:
                uncached_indices.append(index)
        if len(uncached_indices) > 0:
            uncached_instances = X.loc[uncached_indices, :]
            transformed_uncached_instances = self.transformer.fit_transform(
                uncached_instances
            )
            transformed_uncached_instances.index = uncached_instances.index
            transformed_uncached_instances = transformed_uncached_instances.to_dict(
                "index"
            )
            self.cache.update(transformed_uncached_instances)
            cached_instances.update(transformed_uncached_instances)
        cached_instances = pd.DataFrame.from_dict(cached_instances, orient="index")
        return cached_instances

    def __str__(self):
        """Return the transformer string."""
        return self.transformer.__str__()


def _derivative_distance(distance_measure, transformer):
    """Take derivative before conducting distance measure.

    Parameters
    ----------
    distance_measure: the distance measure to use
    transformer: the transformer to use

    Return
    ------
    a distance measure function with built in transformation
    """

    def distance(instance_a, instance_b, **params):
        df = pd.DataFrame([instance_a, instance_b])
        df = transformer.transform(X=df)
        instance_a = df.iloc[0, :]
        instance_b = df.iloc[1, :]
        return distance_measure(instance_a, instance_b, **params)

    return distance


def distance_predefined_params(distance_measure, **params):
    """Conduct distance measurement with a predefined set of parameters.

    :param distance_measure: the distance measure to use
    :param params: the parameters to use in the distance measure
    :returns: a distance measure with no parameters
    """

    def distance(instance_a, instance_b):
        return distance_measure(instance_a, instance_b, **params)

    return distance


def numba_wrapper(distance_measure):
    """Wrap a numba distance measure with numpy conversion.

     Converts to 1 column per dimension format. Really would be better if the whole
     thing worked directly with numpy arrays.
    :param distance_measure: distance measure to wrap
    :returns: a distance measure which automatically formats data for numba
    distance measures
    """

    def distance(instance_a, instance_b, **params):
        instance_a = from_nested_to_2d_array(instance_a, return_numpy=True)
        instance_b = from_nested_to_2d_array(instance_b, return_numpy=True)
        # dimension rather than whole thing?
        instance_a = np.transpose(instance_a)
        instance_b = np.transpose(instance_b)
        return distance_measure(instance_a, instance_b, **params)

    return distance


def pure(y):
    """Test whether a set of class labels are pure (i.e. all the same).

    Parameters
    ----------
    y : 1d array like
        array of class labels

    Returns
    -------
    result : boolean
        whether the set of class labels is pure
    """
    # get unique class labels
    unique_class_labels = np.unique(np.array(y))
    # if more than 1 unique then not pure
    return len(unique_class_labels) <= 1


def gini_gain(y, y_subs):
    """Get gini score of a split, i.e. the gain from parent to children.

    Parameters
    ----------
    y : 1d array like
        array of class labels at parent
    y_subs : list of 1d array like
        list of array of class labels, one array per child

    Returns
    -------
    score : float
        gini score of the split from parent class labels to children. Note a
        higher score means better gain,
        i.e. a better split
    """
    y = np.array(y)
    # find number of instances overall
    parent_n_instances = y.shape[0]
    # if parent has no instances then is pure
    if parent_n_instances == 0:
        for child in y_subs:
            if len(child) > 0:
                raise ValueError("children populated but parent empty")
        return 0.5
    # find gini for parent node
    score = gini(y)
    # sum the children's gini scores
    for index in range(len(y_subs)):
        child_class_labels = y_subs[index]
        # ignore empty children
        if len(child_class_labels) > 0:
            # find gini score for this child
            child_score = gini(child_class_labels)
            # weight score by proportion of instances at child compared to
            # parent
            child_size = len(child_class_labels)
            child_score *= child_size / parent_n_instances
            # add to cumulative sum
            score -= child_score
    return score


def gini(y):
    """Get gini score at a specific node.

    Parameters
    ----------
    y : 1d numpy array
        array of class labels

    Returns
    -------
    score : float
        gini score for the set of class labels (i.e. how pure they are). A
        larger score means more impurity. Zero means
        pure.
    """
    y = np.array(y)
    # get number instances at node
    n_instances = y.shape[0]
    if n_instances > 0:
        # count each class
        unique_class_labels, class_counts = np.unique(y, return_counts=True)
        # subtract class entropy from current score for each class
        class_counts = np.divide(class_counts, n_instances)
        class_counts = np.power(class_counts, 2)
        sum = np.sum(class_counts)
        return 1 - sum
    else:
        # y is empty, therefore considered pure
        raise ValueError(" y empty")


def get_one_exemplar_per_class_proximity(proximity):
    """Unpack proximity object into X, y and random_state for picking exemplars.

    Parameters
    ----------
    proximity : Proximity object
        Proximity like object containing the X, y and random_state variables
        required for picking exemplars.

    Returns
    -------
    result : function
        function choosing one exemplar per class
    """
    return get_one_exemplar_per_class(
        proximity.X, proximity.y, proximity._random_object
    )


def get_one_exemplar_per_class(X, y, random_state):
    """Pick one exemplar instance per class in the dataset.

    Parameters
    ----------
    X : array-like or sparse matrix of shape = [n_instances, n_columns]
            The training input samples.  If a Pandas data frame is passed,
            the column _dim_to_use is extracted
    y : array-like, shape = [n_samples] or [n_samples, n_outputs]
        The class labels.
    random_state : numpy RandomState
        a random state for sampling random numbers

    Returns
    -------
    chosen_instances : list
        list of the chosen exemplar instances.
    chosen_class_labels : array
        list of corresponding class labels for each of the chosen exemplar
        instances.
    """
    # find unique class labels
    unique_class_labels = np.unique(y)
    n_unique_class_labels = len(unique_class_labels)
    chosen_instances = [None] * n_unique_class_labels
    # for each class randomly choose and instance
    for class_label_index in range(n_unique_class_labels):
        class_label = unique_class_labels[class_label_index]
        # filter class labels for desired class and get indices
        indices = np.argwhere(y == class_label)
        # flatten numpy output
        indices = np.ravel(indices)
        # random choice
        index = random_state.choice(indices)
        # record exemplar instance and class label
        instance = X.iloc[index, :]
        chosen_instances[class_label_index] = instance
    # convert lists to numpy arrays
    return chosen_instances, unique_class_labels


def dtw_distance_measure_getter(X):
    """Generate the dtw distance measure.

    :param X: dataset to derive parameter ranges from
    :returns: distance measure and parameter range dictionary
    """
    return {
        "distance_measure": [numba_wrapper(dtw_distance)],
        "window": stats.uniform(0, 0.25),
    }


def msm_distance_measure_getter(X):
    """Generate the msm distance measure.

    :param X: dataset to derive parameter ranges from
    :returns: distance measure and parameter range dictionary
    """
    n_dimensions = 1  # todo use other dimensions
    return {
        "distance_measure": [numba_wrapper(msm_distance)],
        "dim_to_use": stats.randint(low=0, high=n_dimensions),
        "c": [
            0.01,
            0.01375,
            0.0175,
            0.02125,
            0.025,
            0.02875,
            0.0325,
            0.03625,
            0.04,
            0.04375,
            0.0475,
            0.05125,
            0.055,
            0.05875,
            0.0625,
            0.06625,
            0.07,
            0.07375,
            0.0775,
            0.08125,
            0.085,
            0.08875,
            0.0925,
            0.09625,
            0.1,
            0.136,
            0.172,
            0.208,
            0.244,
            0.28,
            0.316,
            0.352,
            0.388,
            0.424,
            0.46,
            0.496,
            0.532,
            0.568,
            0.604,
            0.64,
            0.676,
            0.712,
            0.748,
            0.784,
            0.82,
            0.856,
            0.892,
            0.928,
            0.964,
            1,
            1.36,
            1.72,
            2.08,
            2.44,
            2.8,
            3.16,
            3.52,
            3.88,
            4.24,
            4.6,
            4.96,
            5.32,
            5.68,
            6.04,
            6.4,
            6.76,
            7.12,
            7.48,
            7.84,
            8.2,
            8.56,
            8.92,
            9.28,
            9.64,
            10,
            13.6,
            17.2,
            20.8,
            24.4,
            28,
            31.6,
            35.2,
            38.8,
            42.4,
            46,
            49.6,
            53.2,
            56.8,
            60.4,
            64,
            67.6,
            71.2,
            74.8,
            78.4,
            82,
            85.6,
            89.2,
            92.8,
            96.4,
            100,
        ],
    }


def erp_distance_measure_getter(X):
    """Generate the erp distance measure.

    :param X: dataset to derive parameter ranges from
    :returns: distance measure and parameter range dictionary
    """
    stdp = _stdp(X)
    instance_length = _max_instance_length(X)  # todo should this use the max instance
    # length for unequal length dataset instances?
    max_raw_warping_window = np.floor((instance_length + 1) / 4)
    n_dimensions = 1  # todo use other dimensions
    return {
        "distance_measure": [numba_wrapper(erp_distance)],
        "dim_to_use": stats.randint(low=0, high=n_dimensions),
        "g": stats.uniform(0.2 * stdp, 0.8 * stdp - 0.2 * stdp),
        "band_size": stats.randint(low=0, high=max_raw_warping_window + 1)
        # scipy stats randint is exclusive on the max value, hence + 1
    }


def lcss_distance_measure_getter(X):
    """Generate the lcss distance measure.

    :param X: dataset to derive parameter ranges from
    :returns: distance measure and parameter range dictionary
    """
    stdp = _stdp(X)
    instance_length = _max_instance_length(X)  # todo should this use the max instance
    # length for unequal length dataset instances?
    max_raw_warping_window = np.floor((instance_length + 1) / 4)
    n_dimensions = 1  # todo use other dimensions
    return {
        "distance_measure": [numba_wrapper(lcss_distance)],
        "dim_to_use": stats.randint(low=0, high=n_dimensions),
        "epsilon": stats.uniform(0.2 * stdp, stdp - 0.2 * stdp),
        # scipy stats randint is exclusive on the max value, hence + 1
        "delta": stats.randint(low=0, high=max_raw_warping_window + 1),
    }


# def twe_distance_measure_getter(X):
#     """Generate the twe distance measure.
#
#     :param X: dataset to derive parameter ranges from
#     :returns: distance measure and parameter range dictionary
#     """
#     return {
#         "distance_measure": [cython_wrapper(twe_distance)],
#         "penalty": [
#             0,
#             0.011111111,
#             0.022222222,
#             0.033333333,
#             0.044444444,
#             0.055555556,
#             0.066666667,
#             0.077777778,
#             0.088888889,
#             0.1,
#         ],
#         "stiffness": [0.00001, 0.0001, 0.0005, 0.001, 0.005, 0.01, 0.05, 0.1, 0.5, 1],
#     }


def wdtw_distance_measure_getter(X):
    """Generate the wdtw distance measure.

    :param X: dataset to derive parameter ranges from
    :returns: distance measure and parameter range dictionary
    """
    return {
        "distance_measure": [numba_wrapper(wdtw_distance)],
        "g": stats.uniform(0, 1),
    }


def euclidean_distance_measure_getter(X):
    """Generate the ed distance measure.

    :param X: dataset to derive parameter ranges from
    :returns: distance measure and parameter range dictionary
    """
    return {"distance_measure": [numba_wrapper(dtw_distance)], "w": [0]}


def setup_wddtw_distance_measure_getter(transformer):
    """Generate the wddtw distance measure.

    Bakes the derivative transformer into the dtw distance measure
    :param transformer: the transformer to use
    :returns: a getter to produce the distance measure
    """

    def getter(X):
        return {
            "distance_measure": [
                _derivative_distance(numba_wrapper(wdtw_distance), transformer)
            ],
            "g": stats.uniform(0, 1),
        }

    return getter


def setup_ddtw_distance_measure_getter(transformer):
    """Generate the ddtw distance measure.

    Bakes the derivative transformer into the dtw distance measure
    :param transformer: the transformer to use
    :returns: a getter to produce the distance measure
    """

    def getter(X):
        return {
            "distance_measure": [
                _derivative_distance(numba_wrapper(dtw_distance), transformer)
            ],
            "w": stats.uniform(0, 0.25),
        }

    return getter


def setup_all_distance_measure_getter(proximity):
    """All distance measure getter functions from a proximity object.

    :param proximity: a PT / PF / PS
    :returns: a list of distance measure getters
    """
    transformer = _CachedTransformer(DerivativeSlopeTransformer())
    distance_measure_getters = [
        euclidean_distance_measure_getter,
        dtw_distance_measure_getter,
        setup_ddtw_distance_measure_getter(transformer),
        wdtw_distance_measure_getter,
        setup_wddtw_distance_measure_getter(transformer),
        msm_distance_measure_getter,
        lcss_distance_measure_getter,
        erp_distance_measure_getter,
        #        twe_distance_measure_getter,
    ]

    def pick_rand_distance_measure(proximity):
        """Generate a distance measure from a range of parameters.

        :param proximity: proximity object containing distance measures,
        ranges and dataset
        :returns: a distance measure with no parameters
        """
        random_state = check_random_state(proximity.random_state)
        X = proximity.X
        distance_measure_getter = random_state.choice(distance_measure_getters)
        distance_measure_perm = distance_measure_getter(X)
        param_perm = pick_rand_param_perm_from_dict(distance_measure_perm, random_state)
        distance_measure = param_perm["distance_measure"]
        del param_perm["distance_measure"]
        return distance_predefined_params(distance_measure, **param_perm)

    return pick_rand_distance_measure


def pick_rand_param_perm_from_dict(param_pool, random_state):
    """Pick a parameter permutation.

    Given a list of dictionaries contain potential values OR a list of values OR a
    distribution of values (a distribution must have the .rvs() function to sample
    values)

    Parameters
    ----------
    param_pool : list of dicts OR list OR distribution
        parameters in the same format as GridSearchCV from scikit-learn.
        example:
        param_grid = [
          {'C': [1, 10, 100, 1000], 'kernel': ['linear']},
          {'C': [1, 10, 100, 1000], 'gamma': [{'C': [1, 10, 100, 1000],
          'kernel': ['linear']}],
          'kernel': ['rbf']},
         ]

    Returns
    -------
    param_perm : dict
        distance measure and corresponding parameters in dictionary format
    """
    # construct empty permutation
    param_perm = {}
    # for each parameter
    for param_name, param_values in param_pool.items():
        # if it is a list
        if isinstance(param_values, list):
            # randomly pick a value
            param_value = param_values[random_state.randint(len(param_values))]
            # if the value is another dict then get a random parameter
            # permutation from that dict (recursive over
            # 2 funcs)
            # if isinstance(param_value, dict): # no longer require
            # recursive param perms
            #     param_value = _pick_param_permutation(param_value,
            #     random_state)
        # else if parameter is a distribution
        elif hasattr(param_values, "rvs"):
            # sample from the distribution
            param_value = param_values.rvs(random_state=random_state)
        else:
            # otherwise we don't know how to obtain a value from the parameter
            raise Exception("unknown type of parameter pool")
        # add parameter name and value to permutation
        param_perm[param_name] = param_value
    return param_perm


def pick_rand_param_perm_from_list(params, random_state):
    """Get a random parameter permutation.

    Permutation providing a distance measure and corresponding parameters.

    Parameters
    ----------
    params : list of dicts
        parameters in the same format as GridSearchCV from scikit-learn.
        example:
        param_grid = [
          {'C': [1, 10, 100, 1000], 'kernel': ['linear']},
          {'C': [1, 10, 100, 1000], 'gamma': [{'C': [1, 10, 100, 1000],
          'kernel': ['linear']}], 'kernel': ['rbf']},
         ]

    Returns
    -------
    permutation : dict
        distance measure and corresponding parameters in dictionary format
    """
    #
    param_pool = random_state.choice(params)
    permutation = pick_rand_param_perm_from_dict(param_pool, random_state)
    return permutation


def best_of_n_stumps(n):
    """Generate the function to pick the best of n stump evaluations.

    Parameters
    ----------
    n : int
        the number of stumps to evaluate before picking the best. Must be 1
        or more.

    Returns
    -------
    find_best_stump : func
        function to find the best of n stumps.
    """
    if n < 1:
        raise ValueError("n cannot be less than 1")

    def find_best_stump(proximity):
        """Pick the best of n stump evaluations.

        Parameters
        ----------
        proximity : Proximity like object
            the proximity object to split data from.

        Returns
        -------
        stump : ProximityStump
            the best stump / split of data of the n attempts.
        """
        stumps = []
        # for n stumps
        for _ in range(n):
            # duplicate tree configuration
            stump = ProximityStump(
                random_state=proximity.random_state,
                get_exemplars=proximity.get_exemplars,
                distance_measure=proximity.distance_measure,
                setup_distance_measure=proximity.setup_distance_measure,
                get_distance_measure=proximity.get_distance_measure,
                get_gain=proximity.get_gain,
                verbosity=proximity.verbosity,
                n_jobs=proximity.n_jobs,
            )
            # grow the stump
            stump.fit(proximity.X, proximity.y)
            stump.grow()
            stumps.append(stump)
        # pick the best stump based upon gain
        stump = _max(stumps, proximity._random_object, lambda stump: stump.entropy)
        return stump

    return find_best_stump


class ProximityStump(BaseClassifier):
    """Proximity Stump class.

    Model a decision stump which uses a distance measure to partition data.

    Attributes
    ----------
        label_encoder: label encoder to change string labels to numeric indices
        y_exemplar: class label list of the exemplar instances
        X_exemplar: dataframe of the exemplar instances
        X_branches: dataframes for each branch, one per exemplar
        y_branches: class label list for each branch, one per exemplar
        classes_: unique list of classes
        entropy: the gain associated with the split of data
        random_state: the random state
        get_exemplars: function to extract exemplars from a dataframe and
        class value list
        setup_distance_measure: function to setup the distance measure
        getters from dataframe and class value list
        get_distance_measure: distance measure getters
        distance_measure: distance measures
        get_gain: function to score the quality of a split
        verbosity: logging verbosity
        n_jobs: number of jobs to run in parallel *across threads"

    Examples
    --------
    >>> from sktime.classification.distance_based import ProximityStump
    >>> from sktime.datasets import load_unit_test
    >>> X_train, y_train = load_unit_test(split="train")
    >>> X_test, y_test = load_unit_test(split="test")
    >>> clf = ProximityStump()
    >>> clf.fit(X_train, y_train)
    ProximityStump(...)
    >>> y_pred = clf.predict(X_test)
    """

    _tags = {
        "capability:multithreading": True,
        "X_inner_mtype": "nested_univ",  # input in nested dataframe
    }

    __author__ = "George Oastler (linkedin.com/goastler; github.com/goastler)"

    def __init__(
        self,
        random_state=0,
        get_exemplars=get_one_exemplar_per_class_proximity,
        setup_distance_measure=setup_all_distance_measure_getter,
        get_distance_measure=None,
        distance_measure=None,
        get_gain=gini_gain,
        verbosity=0,
        n_jobs=1,
    ):
        """
        Construct a proximity stump.

        Parameters
        ----------
        random_state: integer, the random state
        get_exemplars: function to extract exemplars from a dataframe and class value
        list
        setup_distance_measure: function to setup the distance
        measure getters from dataframe and class value list
        get_distance_measure: distance measure getters
        distance_measure: distance measures
        get_gain: function to score the quality of a split
        verbosity: logging verbosity
        n_jobs: number of jobs to run in parallel *across threads"
        """
        self.setup_distance_measure = setup_distance_measure
        self.random_state = random_state
        self.get_distance_measure = get_distance_measure
        self.distance_measure = distance_measure
        self.get_exemplars = get_exemplars
        self.get_gain = get_gain
        self.verbosity = verbosity
        self.n_jobs = n_jobs
        # set in fit
        self.label_encoder = None
        self.y_exemplar = None
        self.X_exemplar = None
        self.X_branches = None
        self.y_branches = None
        self.X = None
        self.y = None
        self.entropy = None
        self._random_object = None
        self._get_distance_measure = None
        super(ProximityStump, self).__init__()

    @staticmethod
    def _distance_to_exemplars_inst(exemplars, instance, distance_measure):
        """Find distance between a given instance and the exemplar instances.

        :param exemplars: the exemplars to use
        :param instance: the instance to compare to each exemplar
        :param distance_measure: the distance measure to provide similarity
        values
        :returns: list of distances to each exemplar
        """
        n_exemplars = len(exemplars)
        distances = np.empty(n_exemplars)
        min_distance = np.math.inf
        for exemplar_index in range(n_exemplars):
            exemplar = exemplars[exemplar_index]
            if exemplar.name == instance.name:
                distance = 0
            else:
                distance = distance_measure(instance, exemplar)  # , min_distance)
            if distance < min_distance:
                min_distance = distance
            distances[exemplar_index] = distance
        return distances

    def distance_to_exemplars(self, X):
        """Find distance to exemplars.

        Parameters
        ----------
        X: the dataset containing a list of instances

        Returns
        -------
        2d numpy array of distances from each instance to each
        exemplar (instance by exemplar)
        """
        if self._threads_to_use > 1:
            parallel = Parallel(self._threads_to_use)
            distances = parallel(
                delayed(self._distance_to_exemplars_inst)(
                    self.X_exemplar, X.iloc[index, :], self.distance_measure
                )
                for index in range(X.shape[0])
            )
        else:
            distances = [
                self._distance_to_exemplars_inst(
                    self.X_exemplar, X.iloc[index, :], self.distance_measure
                )
                for index in range(X.shape[0])
            ]
        distances = np.vstack(np.array(distances))
        return distances

    def _fit(self, X, y):
        """
        Build the classifier on the training set (X, y).

        Parameters
        ----------
        X : array-like or sparse matrix of shape = [n_instances, n_columns]
            The training input samples.  If a Pandas data frame is passed,
            column 0 is extracted.
        y : array-like, shape = [n_instances]
            The class labels.

        Returns
        -------
        self : object
        """
        self.X = _positive_dataframe_indices(X)
        self._random_object = check_random_state(self.random_state)
        self.y = y
        if self.distance_measure is None:
            if self.get_distance_measure is None:
                self._get_distance_measure = self.setup_distance_measure(self)
            else:
                self._get_distance_measure = self.get_distance_measure
            self.distance_measure = self._get_distance_measure(self)
        self.X_exemplar, self.y_exemplar = self.get_exemplars(self)

        return self

    def find_closest_exemplar_indices(self, X):
        """Find the closest exemplar index for each instance in a dataframe.

        Parameters
        ----------
        X: the dataframe containing instances

        Returns
        -------
        1d numpy array of indices, one for each instance,
        reflecting the index of the closest exemplar
        """
        n_instances = X.shape[0]
        distances = self.distance_to_exemplars(X)
        indices = np.empty(X.shape[0], dtype=int)
        for index in range(n_instances):
            exemplar_distances = distances[index]
            closest_exemplar_index = _arg_min(exemplar_distances, self._random_object)
            indices[index] = closest_exemplar_index
        return indices

    def grow(self):
        """Grow the stump, creating branches for each exemplar."""
        n_exemplars = len(self.y_exemplar)
        indices = self.find_closest_exemplar_indices(self.X)
        self.X_branches = [None] * n_exemplars
        self.y_branches = [None] * n_exemplars
        for index in range(n_exemplars):
            instance_indices = np.argwhere(indices == index)
            instance_indices = np.ravel(instance_indices)
            self.X_branches[index] = self.X.iloc[instance_indices, :]
            y = np.take(self.y, instance_indices)
            self.y_branches[index] = y
        self.entropy = self.get_gain(self.y, self.y_branches)
        return self

    def _predict(self, X) -> np.ndarray:
        """Predicts labels for sequences in X.

        Parameters
        ----------
        X : array-like or sparse matrix of shape = [n_instances, n_columns]
            The training input samples.
            If a Pandas data frame is passed (sktime format)
            If a Pandas data frame is passed, a check is performed that it
            only has one column.
            If not, an exception is thrown, since this classifier does not
            yet have
            multivariate capability.

        Returns
        -------
        y : array-like, shape =  [n_instances] - predicted class labels
        """
        distributions = self._predict_proba(X)
        predictions = []
        for instance_index in range(0, X.shape[0]):
            distribution = distributions[instance_index]
            prediction = np.argmax(distribution)
            predictions.append(prediction)

        return np.array(predictions)

    def _predict_proba(self, X) -> np.ndarray:
        """Find probability estimates for each class for all cases in X.

        Parameters
        ----------
        X : array-like or sparse matrix of shape = [n_instances, n_columns]
            The training input samples.
            If a Pandas data frame is passed (sktime format)
            If a Pandas data frame is passed, a check is performed that it
            only has one column.
            If not, an exception is thrown, since this classifier does not
            yet have
            multivariate capability.

        Returns
        -------
        output : array of shape = [n_instances, n_classes] of probabilities
        """
        X = _negative_dataframe_indices(X)
        distances = self.distance_to_exemplars(X)
        ones = np.ones(distances.shape)
        distances = np.add(distances, ones)
        distributions = np.divide(ones, distances)
        normalize(distributions, copy=False, norm="l1")
        return distributions

    @classmethod
    def get_test_params(cls):
        """Return testing parameter settings for the estimator.

        Returns
        -------
        params : dict or list of dict, default = {}
            Parameters to create testing instances of the class
            Each dict are parameters to construct an "interesting" test instance, i.e.,
            `MyClass(**params)` or `MyClass(**params[i])` creates a valid test instance.
            `create_test_instance` uses the first (or only) dictionary in `params`
        """
        params = {
            "random_state": 0,
        }
        return params


class ProximityTree(BaseClassifier):
    """Proximity Tree class.

    A decision tree which uses distance measures to partition data.

    Attributes
    ----------
        label_encoder: label encoder to change string labels to numeric indices
        classes_: unique list of classes
        random_state: the random state
        get_exemplars: function to extract exemplars from a dataframe and
        class value list
        setup_distance_measure: function to setup the distance measure
        getters from dataframe and class value list
        get_distance_measure: distance measure getters
        distance_measure: distance measures
        get_gain: function to score the quality of a split
        verbosity: logging verbosity
        n_jobs: number of jobs to run in parallel *across threads"
        find_stump: function to find the best split of data
        max_depth: max tree depth
        depth: current depth of tree, as each node is a tree itself,
        therefore can have a depth of >=0
        X: train data
        y: train data labels
        stump: the stump used to split data at this node
        branches: the partitions of data driven by the stump

    Examples
    --------
    >>> from sktime.classification.distance_based import ProximityTree
    >>> from sktime.datasets import load_unit_test
    >>> X_train, y_train = load_unit_test(split="train", return_X_y=True)
    >>> X_test, y_test = load_unit_test(split="test", return_X_y=True)
    >>> clf = ProximityTree()
    >>> clf.fit(X_train, y_train)
    ProximityTree(...)
    >>> y_pred = clf.predict(X_test)
    """

    _tags = {
        "capability:multithreading": True,
        "X_inner_mtype": "nested_univ",
    }

    def __init__(
        self,
        random_state=0,
        get_exemplars=get_one_exemplar_per_class_proximity,
        distance_measure=None,
        get_distance_measure=None,
        setup_distance_measure=setup_all_distance_measure_getter,
        get_gain=gini_gain,
        max_depth=np.math.inf,
        is_leaf=pure,
        verbosity=0,
        n_jobs=1,
        n_stump_evaluations=5,
        find_stump=None,
    ):
        """Build a Proximity Tree object.

        Parameters
        ----------
        random_state: the random state
        get_exemplars: get the exemplars from a given dataframe and list of class labels
        distance_measure: distance measure to use
        get_distance_measure: method to get the distance measure
        setup_distance_measure: method to setup the distance measures based upon the
        dataset given
        get_gain: method to find the gain of a data split
        max_depth: maximum depth of the tree
        is_leaf: function to decide when to mark a node as a leaf node
        verbosity: number reflecting the verbosity of logging
        n_jobs: number of parallel threads to use while building
        find_stump: method to find the best split of data / stump at a node
        n_stump_evaluations: number of stump evaluations to do if
        find_stump method is None
        """
        self.verbosity = verbosity
        self.n_stump_evaluations = n_stump_evaluations
        self.find_stump = find_stump
        self.max_depth = max_depth
        self.get_distance_measure = distance_measure
        self.random_state = random_state
        self.is_leaf = is_leaf
        self.get_distance_measure = get_distance_measure
        self.setup_distance_measure = setup_distance_measure
        self.get_exemplars = get_exemplars
        self.get_gain = get_gain
        self.n_jobs = n_jobs
        self.depth = 0
        # below set in fit method
        self.label_encoder = None
        self.distance_measure = None
        self.stump = None
        self.branches = None
        self.X = None
        self.y = None
        self._random_object = None

        super(ProximityTree, self).__init__()

    def _fit(self, X, y):
        """Build the classifier on the training set (X, y).

        Parameters
        ----------
        X : array-like or sparse matrix of shape = [n_instances, n_columns]
            The training input samples.  If a Pandas data frame is passed,
            column 0 is extracted.
        y : array-like, shape = [n_instances]
            The class labels.

        Returns
        -------
        self : object
        """
        self.X = _positive_dataframe_indices(X)
        self._random_object = check_random_state(self.random_state)
        if self.find_stump is None:
            self.find_stump = best_of_n_stumps(self.n_stump_evaluations)
        self.y = y
        if self.distance_measure is None:
            if self.get_distance_measure is None:
                self.get_distance_measure = self.setup_distance_measure(self)
            self.distance_measure = self.get_distance_measure(self)
        self.stump = self.find_stump(self)
        n_branches = len(self.stump.y_exemplar)
        self.branches = [None] * n_branches
        if self.depth < self.max_depth:
            for index in range(n_branches):
                sub_y = self.stump.y_branches[index]
                if not self.is_leaf(sub_y):
                    sub_tree = ProximityTree(
                        random_state=self.random_state,
                        get_exemplars=self.get_exemplars,
                        distance_measure=self.distance_measure,
                        setup_distance_measure=self.setup_distance_measure,
                        get_distance_measure=self.get_distance_measure,
                        get_gain=self.get_gain,
                        is_leaf=self.is_leaf,
                        verbosity=self.verbosity,
                        max_depth=self.max_depth,
                        n_jobs=self._threads_to_use,
                    )
                    sub_tree.label_encoder = self.label_encoder
                    sub_tree.depth = self.depth + 1
                    self.branches[index] = sub_tree
                    sub_X = self.stump.X_branches[index]
                    sub_tree.fit(sub_X, sub_y)

        return self

    def _predict(self, X) -> np.ndarray:
        """Predicts labels for sequences in X.

        Parameters
        ----------
        X : array-like or sparse matrix of shape = [n_instances, n_columns]
            The training input samples.
            If a Pandas data frame is passed (sktime format)
            If a Pandas data frame is passed, a check is performed that it
            only has one column.
            If not, an exception is thrown, since this classifier does not
            yet have
            multivariate capability.

        Returns
        -------
        y : array-like, shape =  [n_instances] - predicted class labels
        """
        distributions = self._predict_proba(X)
        predictions = []
        for instance_index in range(0, X.shape[0]):
            distribution = distributions[instance_index]
            prediction = np.argmax(distribution)
            predictions.append(prediction)

        return np.array(predictions)

    def _predict_proba(self, X) -> np.ndarray:
        """Find probability estimates for each class for all cases in X.

        Parameters
        ----------
        X : array-like or sparse matrix of shape = [n_instances, n_columns]
            The training input samples.
            If a Pandas data frame is passed (sktime format)
            If a Pandas data frame is passed, a check is performed that it
            only has one column.
            If not, an exception is thrown, since this classifier does not
            yet have
            multivariate capability.

        Returns
        -------
        output : array of shape = [n_instances, n_classes] of probabilities
        """
        X = _negative_dataframe_indices(X)
        closest_exemplar_indices = self.stump.find_closest_exemplar_indices(X)
        distribution = np.full((X.shape[0], self.n_classes_), 0.0001)
        for index in range(len(self.branches)):
            indices = np.argwhere(closest_exemplar_indices == index)
            if indices.shape[0] > 0:
                indices = np.ravel(indices)
                sub_tree = self.branches[index]
                if sub_tree is None:
                    sub_distribution = np.full(
                        (1, self.n_classes_), np.finfo(float).eps
                    )
                    class_label = self.stump.y_exemplar[index]
                    sub_distribution[0][self._class_dictionary[class_label]] = 1
                else:
                    sub_X = X.iloc[indices, :]
                    sub_distribution = sub_tree.predict_proba(sub_X)
                if sub_distribution.shape[1] != self.n_classes_:
                    sub_distribution = np.zeros((1, self.n_classes_))
                np.add.at(distribution, indices, sub_distribution)
        normalize(distribution, copy=False, norm="l1")
        return distribution

    @classmethod
<<<<<<< HEAD
    def get_test_params(cls):
        """Return testing parameter settings for the estimator.

        Returns
        -------
        params : dict or list of dict, default = {}
            Parameters to create testing instances of the class
            Each dict are parameters to construct an "interesting" test instance, i.e.,
            `MyClass(**params)` or `MyClass(**params[i])` creates a valid test instance.
            `create_test_instance` uses the first (or only) dictionary in `params`
        """
        params = {
            "random_state": 0,
        }
        return params
=======
    def get_test_params(cls, parameter_set="default"):
        """Return testing parameter settings for the estimator.

        Parameters
        ----------
        parameter_set : str, default="default"
            Name of the set of test parameters to return, for use in tests. If no
            special parameters are defined for a value, will return `"default"` set.
            For classifiers, a "default" set of parameters should be provided for
            general testing, and a "results_comparison" set for comparing against
            previously recorded results if the general set does not produce suitable
            probabilities to compare against.

        Returns
        -------
        params : dict or list of dict, default={}
            Parameters to create testing instances of the class.
            Each dict are parameters to construct an "interesting" test instance, i.e.,
            `MyClass(**params)` or `MyClass(**params[i])` creates a valid test instance.
            `create_test_instance` uses the first (or only) dictionary in `params`.
        """
        return {"max_depth": 2, "n_stump_evaluations": 1}
>>>>>>> d5636ef4


class ProximityForest(BaseClassifier):
    """Proximity Forest class.

    Models a decision tree forest which uses distance measures to partition data [1].

    Parameters
    ----------
    random_state: random, default = None seed for reproducibility
    n_estimators : int, default=100 The number of trees in the forest.
    distance_measure: default = None
    get_distance_measure: default=None, distance measure getters
    get_exemplars: default=get_one_exemplar_per_class_proximity,
    get_gain: default=gini_gain, function to score the quality of a split
    verbosity: default=0, logging verbosity
    max_depth: default=np.math.inf,
    is_leaf: default=pure,
    n_jobs: default=int, 1, number of jobs to run in parallel *across threads"
    n_stump_evaluations: int, default=5,
    find_stump: default=None, function to find the best split of data
    setup_distance_measure_getter=setup_all_distance_measure_getter,
    setup_distance_measure_getter: function to setup the distance

    Attributes
    ----------
    label_encoder: label encoder to change string labels to numeric indices
    classes_: unique list of classes
    get_exemplars: function to extract exemplars from a dataframe and
           class value list
    max_depth: max tree depth
    X: train data
    y: train data labels
    trees: list of trees in the forest

    Notes
    -----
    ..[1] Ben Lucas et al., "Proximity Forest: an effective and scalable distance-based
      classifier for time series",Data Mining and Knowledge Discovery, 33(3): 607-635,
      2019 https://arxiv.org/abs/1808.10594
    Java wrapper of authors original
    https://github.com/uea-machine-learning/tsml/blob/master/src/main/java/tsml/
    classifiers/distance_based/ProximityForestWrapper.java
    Java version
    https://github.com/uea-machine-learning/tsml/blob/master/src/main/java/tsml/
    classifiers/distance_based/proximity/ProximityForest.java

    Examples
    --------
    >>> from sktime.classification.distance_based import ProximityForest
    >>> from sktime.datasets import load_unit_test
    >>> X_train, y_train = load_unit_test(split="train", return_X_y=True)
    >>> X_test, y_test = load_unit_test(split="test", return_X_y=True)
    >>> clf = ProximityForest(n_estimators=2)
    >>> clf.fit(X_train, y_train)
    ProximityForest(...)
    >>> y_pred = clf.predict(X_test)
    """

    _tags = {
        "X_inner_mtype": "nested_univ",
        "capability:multithreading": True,
        "classifier_type": "distance",
    }

    def __init__(
        self,
        random_state=None,
        n_estimators=100,
        distance_measure=None,
        get_distance_measure=None,
        get_exemplars=get_one_exemplar_per_class_proximity,
        get_gain=gini_gain,
        verbosity=0,
        max_depth=np.math.inf,
        is_leaf=pure,
        n_jobs=1,
        n_stump_evaluations=5,
        find_stump=None,
        setup_distance_measure_getter=setup_all_distance_measure_getter,
    ):
        """Build a Proximity Forest object.

        Parameters
        ----------
        random_state: the random state
        get_exemplars: get the exemplars from a given dataframe and
        list of class labels
        distance_measure: distance measure to use
        get_distance_measure: method to get the distance measure if
        no already set
        setup_distance_measure_getter: method to setup the distance
        measures based upon the dataset given
        get_gain: method to find the gain of a data split
        max_depth: maximum depth of the tree
        is_leaf: function to decide when to mark a node as a leaf node
        verbosity: number reflecting the verbosity of logging
        n_jobs: number of parallel threads to use while building
        find_stump: method to find the best split of data / stump at
        a node
        n_stump_evaluations: number of stump evaluations to do if
        find_stump method is None
        n_estimators: number of trees to construct
        """
        self.is_leaf = is_leaf
        self.verbosity = verbosity
        self.max_depth = max_depth
        self.get_exemplars = get_exemplars
        self.get_gain = get_gain
        self.random_state = random_state
        self.n_estimators = n_estimators
        self.n_jobs = n_jobs
        self.n_stump_evaluations = n_stump_evaluations
        self.get_distance_measure = get_distance_measure
        self.setup_distance_measure_getter = setup_distance_measure_getter
        self.distance_measure = distance_measure
        self.find_stump = find_stump
        # set in fit method
        self.label_encoder = None
        self.trees = None
        self.X = None
        self.y = None
        self._random_object = None

        super(ProximityForest, self).__init__()

    def _fit_tree(self, X, y, index, random_state):
        """Build the classifierr on the training set (X, y).

        Parameters
        ----------
        X : array-like or sparse matrix of shape = [n_instances,n_columns]
            The training input samples.  If a Pandas data frame is passed,
            column 0 is extracted.
        y : array-like, shape = [n_instances]
            The class labels.
        index : index of the tree to be constructed
        random_state: random_state to send to the tree to be constructed

        Returns
        -------
        self : object
        """
        if self.verbosity > 0:
            print("tree " + str(index) + " building")  # noqa
        tree = ProximityTree(
            random_state=random_state,
            verbosity=self.verbosity,
            get_exemplars=self.get_exemplars,
            get_gain=self.get_gain,
            distance_measure=self.distance_measure,
            setup_distance_measure=self.setup_distance_measure_getter,
            get_distance_measure=self.get_distance_measure,
            max_depth=self.max_depth,
            is_leaf=self.is_leaf,
            n_jobs=1,
            find_stump=self.find_stump,
            n_stump_evaluations=self.n_stump_evaluations,
        )
        tree.fit(X, y)
        return tree

    def _fit(self, X, y):
        """Build the classifier on the training set (X, y).

        Parameters
        ----------
        X : array-like or sparse matrix of shape = [n_instances, n_columns]
            The training input samples.  If a Pandas data frame is passed,
            column 0 is extracted.
        y : array-like, shape = [n_instances]
            The class labels.

        Returns
        -------
        self : object
        """
        self.X = _positive_dataframe_indices(X)
        self._random_object = check_random_state(self.random_state)
        self.y = y
        if self.distance_measure is None:
            if self.get_distance_measure is None:
                self.get_distance_measure = self.setup_distance_measure_getter(self)
            self.distance_measure = self.get_distance_measure(self)
        if self._threads_to_use > 1:
            parallel = Parallel(self._threads_to_use)
            self.trees = parallel(
                delayed(self._fit_tree)(
                    X, y, index, self._random_object.randint(0, self.n_estimators)
                )
                for index in range(self.n_estimators)
            )
        else:
            self.trees = [
                self._fit_tree(
                    X, y, index, self._random_object.randint(0, self.n_estimators)
                )
                for index in range(self.n_estimators)
            ]

        return self

    @staticmethod
    def _predict_proba_tree(X, tree):
        """Find probability estimates for each class for all cases in X.

        Parameters
        ----------
        X : array-like or sparse matrix of shape = [n_instances, n_columns]
            The training input samples.
            If a Pandas data frame is passed (sktime format)
            If a Pandas data frame is passed, a check is performed that it
            only has one column.
            If not, an exception is thrown, since this classifier does not
            yet have
            multivariate capability.
        tree : the tree to collect predictions from

        Returns
        -------
        output : array of shape = [n_instances, n_classes] of probabilities
        """
        return tree.predict_proba(X)

    def _predict(self, X) -> np.ndarray:
        """Predicts labels for sequences in X.

        Parameters
        ----------
        X : array-like or sparse matrix of shape = [n_instances, n_columns]
            The training input samples.
            If a Pandas data frame is passed (sktime format)
            If a Pandas data frame is passed, a check is performed that it
            only has one column.
            If not, an exception is thrown, since this classifier does not
            yet have
            multivariate capability.

        Returns
        -------
        y : array-like, shape =  [n_instances] - predicted class labels
        """
        distributions = self._predict_proba(X)
        predictions = []
        for instance_index in range(0, X.shape[0]):
            distribution = distributions[instance_index]
            prediction = np.argmax(distribution)
            predictions.append(prediction)

        return np.array(predictions)

    def _predict_proba(self, X) -> np.ndarray:
        """Find probability estimates for each class for all cases in X.

        Parameters
        ----------
        X : array-like or sparse matrix of shape = [n_instances, n_columns]
            The training input samples.
            If a Pandas data frame is passed (sktime format)
            If a Pandas data frame is passed, a check is performed that it
            only has one column.
            If not, an exception is thrown, since this classifier does not
            yet have
            multivariate capability.

        Returns
        -------
        output : array of shape = [n_instances, n_classes] of probabilities
        """
        X = _negative_dataframe_indices(X)
        if self._threads_to_use > 1:
            parallel = Parallel(self._threads_to_use)
            distributions = parallel(
                delayed(self._predict_proba_tree)(X, tree) for tree in self.trees
            )
        else:
            distributions = [self._predict_proba_tree(X, tree) for tree in self.trees]
        distributions = np.array(distributions)
        distributions = np.sum(distributions, axis=0)
        normalize(distributions, copy=False, norm="l1")
        return distributions

    @classmethod
<<<<<<< HEAD
    def get_test_params(cls):
        """Return testing parameter settings for the estimator.

        Returns
        -------
        params : dict or list of dict, default = {}
            Parameters to create testing instances of the class
            Each dict are parameters to construct an "interesting" test instance, i.e.,
            `MyClass(**params)` or `MyClass(**params[i])` creates a valid test instance.
            `create_test_instance` uses the first (or only) dictionary in `params`
        """
        params = {
            "n_estimators": 3,
            "random_state": 1,
        }
        return params
=======
    def get_test_params(cls, parameter_set="default"):
        """Return testing parameter settings for the estimator.

        Parameters
        ----------
        parameter_set : str, default="default"
            Name of the set of test parameters to return, for use in tests. If no
            special parameters are defined for a value, will return `"default"` set.
            For classifiers, a "default" set of parameters should be provided for
            general testing, and a "results_comparison" set for comparing against
            previously recorded results if the general set does not produce suitable
            probabilities to compare against.

        Returns
        -------
        params : dict or list of dict, default={}
            Parameters to create testing instances of the class.
            Each dict are parameters to construct an "interesting" test instance, i.e.,
            `MyClass(**params)` or `MyClass(**params[i])` creates a valid test instance.
            `create_test_instance` uses the first (or only) dictionary in `params`.
        """
        if parameter_set == "results_comparison":
            return {"n_estimators": 3, "max_depth": 2, "n_stump_evaluations": 2}
        else:
            return {"n_estimators": 2, "max_depth": 2, "n_stump_evaluations": 1}
>>>>>>> d5636ef4


# start of util functions

# find the index of the best value in the array
def arg_bests(array, comparator):
    indices = [0]
    best = array[0]
    for index in range(1, len(array)):
        value = array[index]
        comparison_result = comparator(value, best)
        if comparison_result >= 0:
            if comparison_result > 0:
                indices = []
                best = value
            indices.append(index)
    return indices


# pick values from array at given indices
def _pick_from_indices(array, indices):
    picked = []
    for index in indices:
        picked.append(array[index])
    return picked


# find best values in array
def _bests(array, comparator):
    indices = arg_bests(array, comparator)
    return _pick_from_indices(array, indices)


# find min values in array
def _mins(array, getter=None):
    indices = _arg_mins(array, getter)
    return _pick_from_indices(array, indices)


# find max values in array
def maxs(array, getter=None):
    indices = _arg_maxs(array, getter)
    return _pick_from_indices(array, indices)


# find min value in array, randomly breaking ties
def min(array, rand, getter=None):
    index = _arg_min(array, rand, getter)
    return array[index]


# find index of max value in array, randomly breaking ties
def _arg_max(array, rand, getter=None):
    return rand.choice(_arg_maxs(array, getter))


# find max value in array, randomly breaking ties
def _max(array, rand, getter=None):
    index = _arg_max(array, rand, getter)
    return array[index]


# find best value in array, randomly breaking ties
def _best(array, comparator, rand):
    return rand.choice(_bests(array, comparator))


# find index of best value in array, randomly breaking ties
def _arg_best(array, comparator, rand):
    return rand.choice(arg_bests(array, comparator))


# find index of min value in array, randomly breaking ties
def _arg_min(array, rand, getter=None):
    return rand.choice(_arg_mins(array, getter))


# find indices of best value in array, randomly breaking ties
def _arg_mins(array, getter=None):
    return arg_bests(array, _chain(_less_than, getter))


# find indices of max value in array, randomly breaking ties
def _arg_maxs(array, getter=None):
    return arg_bests(array, _chain(_more_than, getter))


# obtain a value before using in func
def _chain(func, getter=None):
    if getter is None:
        return func
    else:
        return lambda a, b: func(getter(a), getter(b))


# test if a is more than b
def _more_than(a, b):
    if a < b:
        return -1
    elif a > b:
        return 1
    else:
        return 0


# test if a is less than b
def _less_than(a, b):
    if a < b:
        return 1
    elif a > b:
        return -1
    else:
        return 0


def _negative_dataframe_indices(X):
    if np.any(X.index >= 0) or len(np.unique(X.index)) > 1:
        X = X.copy(deep=True)
        X.index = np.arange(-1, -len(X.index) - 1, step=-1)
    return X


def _positive_dataframe_indices(X):
    if np.any(X.index < 0) or len(np.unique(X.index)) > 1:
        X = X.copy(deep=True)
        X.index = np.arange(0, len(X.index))
    return X


def _stdp(X):
    sum = 0
    sum_sq = 0
    num_instances = X.shape[0]
    num_dimensions = X.shape[1]
    num_values = 0
    for instance_index in range(0, num_instances):
        for dimension_index in range(0, num_dimensions):
            instance = X.iloc[instance_index, dimension_index]
            for value in instance:
                num_values += 1
                sum += value
                sum_sq += value ** 2  # todo missing values NaN messes
                # this up!
    mean = sum / num_values
    stdp = np.math.sqrt(sum_sq / num_values - mean ** 2)
    return stdp


def _bin_instances_by_class(X, class_labels):
    bins = {}
    for class_label in np.unique(class_labels):
        bins[class_label] = []
    num_instances = X.shape[0]
    for instance_index in range(0, num_instances):
        instance = X.iloc[instance_index, :]
        class_label = class_labels[instance_index]
        instances_bin = bins[class_label]
        instances_bin.append(instance)
    return bins


def _max_instance_dimension_length(X, dimension):
    num_instances = X.shape[0]
    max = -1
    for instance_index in range(0, num_instances):
        instance = X.iloc[instance_index, dimension]
        if len(instance) > max:
            max = len(instance)
    return max


def _max_instance_length(X):
    # todo use all dimensions / uneven length dataset
    max_length = len(X.iloc[0, 0])
    # max = -1
    # for dimension in range(0, instances.shape[1]):
    #     length = max_instance_dimension_length(instances, dimension)
    #     if length > max:
    #         max = length
    return max_length<|MERGE_RESOLUTION|>--- conflicted
+++ resolved
@@ -1242,23 +1242,6 @@
         return distribution
 
     @classmethod
-<<<<<<< HEAD
-    def get_test_params(cls):
-        """Return testing parameter settings for the estimator.
-
-        Returns
-        -------
-        params : dict or list of dict, default = {}
-            Parameters to create testing instances of the class
-            Each dict are parameters to construct an "interesting" test instance, i.e.,
-            `MyClass(**params)` or `MyClass(**params[i])` creates a valid test instance.
-            `create_test_instance` uses the first (or only) dictionary in `params`
-        """
-        params = {
-            "random_state": 0,
-        }
-        return params
-=======
     def get_test_params(cls, parameter_set="default"):
         """Return testing parameter settings for the estimator.
 
@@ -1281,7 +1264,6 @@
             `create_test_instance` uses the first (or only) dictionary in `params`.
         """
         return {"max_depth": 2, "n_stump_evaluations": 1}
->>>>>>> d5636ef4
 
 
 class ProximityForest(BaseClassifier):
@@ -1565,24 +1547,6 @@
         return distributions
 
     @classmethod
-<<<<<<< HEAD
-    def get_test_params(cls):
-        """Return testing parameter settings for the estimator.
-
-        Returns
-        -------
-        params : dict or list of dict, default = {}
-            Parameters to create testing instances of the class
-            Each dict are parameters to construct an "interesting" test instance, i.e.,
-            `MyClass(**params)` or `MyClass(**params[i])` creates a valid test instance.
-            `create_test_instance` uses the first (or only) dictionary in `params`
-        """
-        params = {
-            "n_estimators": 3,
-            "random_state": 1,
-        }
-        return params
-=======
     def get_test_params(cls, parameter_set="default"):
         """Return testing parameter settings for the estimator.
 
@@ -1608,7 +1572,6 @@
             return {"n_estimators": 3, "max_depth": 2, "n_stump_evaluations": 2}
         else:
             return {"n_estimators": 2, "max_depth": 2, "n_stump_evaluations": 1}
->>>>>>> d5636ef4
 
 
 # start of util functions
@@ -1750,10 +1713,10 @@
             for value in instance:
                 num_values += 1
                 sum += value
-                sum_sq += value ** 2  # todo missing values NaN messes
+                sum_sq += value**2  # todo missing values NaN messes
                 # this up!
     mean = sum / num_values
-    stdp = np.math.sqrt(sum_sq / num_values - mean ** 2)
+    stdp = np.math.sqrt(sum_sq / num_values - mean**2)
     return stdp
 
 
