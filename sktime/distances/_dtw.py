--- conflicted
+++ resolved
@@ -8,6 +8,7 @@
 from numba import njit
 from numba.core.errors import NumbaWarning
 
+from sktime.distances._squared import _local_squared_distance
 from sktime.distances.base import DistanceCallable, NumbaDistance
 from sktime.distances.lower_bounding import resolve_bounding_matrix
 
@@ -32,7 +33,7 @@
         Parameters
         ----------
         x: np.ndarray (2d array)
-            First timeseries of shape (d, t).
+            First timeseries.
         y: np.ndarray (2d array)
             Second timeseries.
         window: Float, defaults = None
@@ -73,7 +74,7 @@
             _y: np.ndarray,
         ) -> float:
             cost_matrix = _cost_matrix(_x, _y, _bounding_matrix)
-            return np.sqrt(cost_matrix[-1, -1])
+            return cost_matrix[-1, -1]
 
         return numba_dtw_distance
 
@@ -101,38 +102,21 @@
     distance: float
         Dtw distance between the x and y time series.
     """
-<<<<<<< HEAD
-    x_size = x.shape[0]
-    y_size = y.shape[0]
-
-=======
     dimensions = x.shape[0]
     x_size = x.shape[1]
     y_size = y.shape[1]
->>>>>>> fed16895
     cost_matrix = np.full((x_size + 1, y_size + 1), np.inf)
     cost_matrix[0, 0] = 0.0
 
     for i in range(x_size):
         for j in range(y_size):
             if np.isfinite(bounding_matrix[i, j]):
-<<<<<<< HEAD
-                cost_matrix[i + 1, j + 1] = 0
-                for k in range(x.shape[0]):
-                    cost_matrix[i + 1, j + 1] += (x[k][i] - y[k][j]) * (
-                                x[k][i] - y[k][j])
-=======
                 sum = 0
                 for k in range(dimensions):
                     sum += (x[k][i] - y[k][j]) * (x[k][i] - y[k][j])
                 cost_matrix[i + 1, j + 1] = sum
->>>>>>> fed16895
                 cost_matrix[i + 1, j + 1] += min(
                     cost_matrix[i, j + 1], cost_matrix[i + 1, j], cost_matrix[i, j]
                 )
-                # cost_matrix[i + 1, j + 1] = _local_squared_distance(x[i], y[j])
-                # cost_matrix[i + 1, j + 1] += min(
-                #     cost_matrix[i, j + 1], cost_matrix[i + 1, j], cost_matrix[i, j]
-                # )
 
     return cost_matrix[1:, 1:]